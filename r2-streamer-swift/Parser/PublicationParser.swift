//
//  PublicationParser.swift
//  r2-streamer-swift
//
//  Created by Alexandre Camilleri on 4/4/17.
//
//  Copyright 2018 Readium Foundation. All rights reserved.
//  Use of this source code is governed by a BSD-style license which is detailed
//  in the LICENSE file present in the project repository where this source code is maintained.
//

import Foundation
import R2Shared


/// `Publication` and the associated `Container`.
public typealias PubBox = (publication: Publication, associatedContainer: Container)
/// A callback called when the publication license is loaded in the given DRM object.
public typealias PubParsingCallback = (DRM?) throws -> Void


public protocol PublicationParser {
    
    static func parse(at url: URL) throws -> (PubBox, PubParsingCallback)
    
    // Deprecated: use `parse(url:)` instead
    static func parse(fileAtPath path: String) throws -> (PubBox, PubParsingCallback)

}

extension PublicationParser {
    
    public static func parse(fileAtPath path: String) throws -> (PubBox, PubParsingCallback) {
        return try parse(at: URL(fileURLWithPath: path))
    }
    
}


public extension Publication {
    
    static func parse(at url: URL) throws -> (PubBox, PubParsingCallback)? {
<<<<<<< HEAD
        let parsers: [Format: PublicationParser.Type] = [
            .cbz: CbzParser.self,
            .epub: EpubParser.self,
            .pdf: PDFParser.self,
            .webpub: ReadiumParser.self,
            .audiobook: ReadiumParser.self
        ]

        let format = Format(file: url)
        guard let parser = parsers[format] else {
=======
        // FIXME: should use the file itself instead of the extension, but this will trigger a warning since the test-app is calling `Publication.parse` from the main thread at the moment.
        guard let format = R2Shared.Format.of(fileExtensions: [url.pathExtension]) else {
>>>>>>> ea6b3a99
            return nil
        }

        let parser: PublicationParser.Type? = {
            switch format {
            case .cbz:
                return CbzParser.self
            case .epub:
                return EpubParser.self
            case .pdf, .lcpProtectedPDF:
                return PDFParser.self
            case .webpub, .webpubManifest, .audiobook, .audiobookManifest:
                return WEBPUBParser.self
            default:
                return nil
            }
        }()
        return try parser?.parse(at: url)
    }
    
}


/// Normalize a path relative path given the base path.
internal func normalize(base: String, href: String?) -> String {
    guard let href = href, !href.isEmpty else {
        return ""
    }
    let hrefComponents = href.components(separatedBy: "/").filter({!$0.isEmpty})
    var baseComponents = base.components(separatedBy: "/").filter({!$0.isEmpty})

    // Remove the /folder/folder/"PATH.extension" part to keep only the path.
    _ = baseComponents.popLast()
    // Find the number of ".." in the path to replace them.
    let replacementsNumber = hrefComponents.filter({$0 == ".."}).count
    // Get the valid part of href, reversed for next operation.
    var normalizedComponents = hrefComponents.filter({$0 != ".."})
    // Add the part from base to replace the "..".
    for _ in 0..<replacementsNumber {
        _ = baseComponents.popLast()
    }
    normalizedComponents = baseComponents + normalizedComponents
    // Recreate a string.
    var normalizedString = ""
    for component in normalizedComponents {
        normalizedString.append("/\(component)")
    }
    return normalizedString
}<|MERGE_RESOLUTION|>--- conflicted
+++ resolved
@@ -40,21 +40,7 @@
 public extension Publication {
     
     static func parse(at url: URL) throws -> (PubBox, PubParsingCallback)? {
-<<<<<<< HEAD
-        let parsers: [Format: PublicationParser.Type] = [
-            .cbz: CbzParser.self,
-            .epub: EpubParser.self,
-            .pdf: PDFParser.self,
-            .webpub: ReadiumParser.self,
-            .audiobook: ReadiumParser.self
-        ]
-
-        let format = Format(file: url)
-        guard let parser = parsers[format] else {
-=======
-        // FIXME: should use the file itself instead of the extension, but this will trigger a warning since the test-app is calling `Publication.parse` from the main thread at the moment.
-        guard let format = R2Shared.Format.of(fileExtensions: [url.pathExtension]) else {
->>>>>>> ea6b3a99
+        guard let format = R2Shared.Format.of(url) else {
             return nil
         }
 
@@ -67,7 +53,7 @@
             case .pdf, .lcpProtectedPDF:
                 return PDFParser.self
             case .webpub, .webpubManifest, .audiobook, .audiobookManifest:
-                return WEBPUBParser.self
+                return ReadiumParser.self
             default:
                 return nil
             }
